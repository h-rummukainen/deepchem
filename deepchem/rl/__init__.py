"""Interface for reinforcement learning."""

from deepchem.rl.a3c import A3C
from deepchem.rl.mcts import MCTS
from deepchem.rl.ppo import PPO


class Environment(object):
  """An environment in which an actor performs actions to accomplish a task.

  An environment has a current state, which is represented as either a single NumPy
  array, or optionally a list of NumPy arrays.  When an action is taken, that causes
  the state to be updated.  The environment also computes a reward for each action,
  and reports when the task has been terminated (meaning that no more actions may
  be taken).

  Two types of actions are supported.  For environments with discrete action spaces,
  the action is an integer specifying the index of the action to perform (out of a
  fixed list of possible actions).  For environments with continuous action spaces,
  the action is a NumPy array.

  Environment objects should be written to support pickle and deepcopy operations.
  Many algorithms involve creating multiple copies of the Environment, possibly
  running in different processes or even on different computers.
  """

  def __init__(self,
               state_shape,
               n_actions=None,
               state_dtype=None,
               action_shape=None):
    """Subclasses should call the superclass constructor in addition to doing their own initialization.

    A value should be provided for either n_actions (for discrete action spaces)
    or action_shape (for continuous action spaces), but not both.

    Parameters
    ----------
    state_shape: tuple or list of tuples
      the shape(s) of the array(s) making up the state
    n_actions: int
      the number of discrete actions that can be performed.  If the action space
      is continuous, this should be None.
    state_dtype: dtype or list of dtypes
      the type(s) of the array(s) making up the state.  If this is None, all
      arrays are assumed to be float32.
    action_shape: tuple
      the shape of the array describing an action.  If the action space
      is discrete, this should be none.
    """
    self._state_shape = state_shape
    self._n_actions = n_actions
    self._action_shape = action_shape
    self._state = None
    self._terminated = None
    if state_dtype is None:
      # Assume all arrays are float32.
      import numpy
      import collections
      if isinstance(state_shape[0], collections.Sequence):
        self._state_dtype = [numpy.float32] * len(state_shape)
      else:
        self._state_dtype = numpy.float32
    else:
      self._state_dtype = state_dtype

  @property
  def state(self):
    """The current state of the environment, represented as either a NumPy array or list of arrays.

    If reset() has not yet been called at least once, this is undefined.
    """
    return self._state

  @property
  def terminated(self):
    """Whether the task has reached its end.

    If reset() has not yet been called at least once, this is undefined.
    """
    return self._terminated

  @property
  def state_shape(self):
    """The shape of the arrays that describe a state.

    If the state is a single array, this returns a tuple giving the shape of that array.
    If the state is a list of arrays, this returns a list of tuples where each tuple is
    the shape of one array.
    """
    return self._state_shape

  @property
  def state_dtype(self):
    """The dtypes of the arrays that describe a state.

    If the state is a single array, this returns the dtype of that array.  If the state
    is a list of arrays, this returns a list containing the dtypes of the arrays.
    """
    return self._state_dtype

  @property
  def n_actions(self):
    """The number of possible actions that can be performed in this Environment.

    If the environment uses a continuous action space, this returns None.
    """
    return self._n_actions

  @property
  def action_shape(self):
    """The expected shape of NumPy arrays representing actions.

    If the environment uses a discrete action space, this returns None.
    """
    return self._action_shape

  def reset(self):
    """Initialize the environment in preparation for doing calculations with it.

    This must be called before calling step() or querying the state.  You can call it
    again later to reset the environment back to its original state.
    """
    raise NotImplemented("Subclasses must implement this")

  def step(self, action):
    """Take a time step by performing an action.

    This causes the "state" and "terminated" properties to be updated.

    Parameters
    ----------
    action: object
      an object describing the action to take

    Returns
    -------
    the reward earned by taking the action, represented as a floating point number
    (higher values are better)
    """
    raise NotImplemented("Subclasses must implement this")

  def step_smdp(self, action):
    """Take an action of nondeterministic duration in the environment.

    This is an analogue of the step() method for environments modelled
    as semi-Markov decision processes (SMDP).
    This method causes the "state" and "terminated" properties to be updated.

    Parameters
    ----------
    action: object
      an object describing the action to take

    Returns
    -------
    reward:
       the reward earned by taking the action, represented as a floating point
       number (higher values are better)
    duration:
       the time spent in the preceding state, or simply 1.0 in a discrete-time
       setting
    """
    return (self.step(action), 1.0)


def slice_dim(size, index):
    if isinstance(index, slice):
      if not (index.step is None or index.step == 1):
        raise ValueError("Stride not implemented: "+repr(index.step))
      low = (0 if index.start is None else
             index.start + size if index.start < 0 else
             index.start)
      high = (size if index.stop is None else
              index.stop + size if index.stop < 0 else
              index.stop)
      return high - low
    elif index is None:
      return size
    elif isinstance(index, int):
      return 1
    else:
      raise ValueError("Not a valid index: "+repr(index))

def slice_shape(shape, indices):
  if len(shape) != len(indices):
    raise ValueError("slice_shape: Number of indices should match rank")
  return tuple(slice_dim(s, i)
               for s, i in zip(shape, indices))

class GymEnvironment(Environment):
  """This is a convenience class for working with environments from OpenAI Gym."""

  def __init__(self, name, env=None, state_dtype=None, state_slices=None):
    """Create an Environment wrapping the OpenAI Gym environment with a specified name."""
    if env is None:
      import gym
      self.env = gym.make(name)
    else:
      self.env = env
    self.name = name
<<<<<<< HEAD
    self._state_slices = state_slices
    obs_shape = self.env.observation_space.shape
    if state_slices:
      state_shapes = [slice_shape(obs_shape, ss)
                      for ss in state_slices]
    else:
      state_shapes = obs_shape
    super(GymEnvironment, self).__init__(state_shapes,
                                         self.env.action_space.n,
                                         state_dtype=state_dtype)
=======
    space = self.env.action_space
    if 'n' in dir(space):
      super(GymEnvironment, self).__init__(self.env.observation_space.shape,
                                           space.n)
    else:
      super(GymEnvironment, self).__init__(
          self.env.observation_space.shape, action_shape=space.shape)
>>>>>>> f3ccbc93

  def reset(self):
    state = self.env.reset()
    self._state = self._mangle_state(state)
    self._terminated = False

  def step(self, action):
    state, reward, self._terminated, info = self.env.step(action)
    self._state = self._mangle_state(state)
    duration = info.get('step_time', 1.0)
    if duration != 1.0:
      raise Exception("Trying to step in discrete time, but got duration {}"
                      .format(duration))
    return reward

<<<<<<< HEAD
  def step_smdp(self, action):
    state, reward, self._terminated, info = self.env.step(action)
    self._state = self._mangle_state(state)
    duration = info.get('step_time', 1.0)
    return (reward, duration)

  def _mangle_state(self, state):
    if self._state_slices:
      return [state[ss].astype(dt)
              for ss, dt in zip(self._state_slices, self._state_dtype)]
    else:
      return state
=======
  def __deepcopy__(self, memo):
    return GymEnvironment(self.name)
>>>>>>> f3ccbc93


class Policy(object):
  """A policy for taking actions within an environment.

  A policy is defined by a set of TensorGraph Layer objects that perform the
  necessary calculations.  There are many algorithms for reinforcement learning,
  and they differ in what values they require a policy to compute.  That makes
  it impossible to define a single interface allowing any policy to be optimized
  with any algorithm.  Instead, this interface just tries to be as flexible and
  generic as possible.  Each algorithm must document what values it expects
  create_layers() to return.

  Policy objects should be written to support pickling.  Many algorithms involve
  creating multiple copies of the Policy, possibly running in different processes
  or even on different computers.
  """

  def create_layers(self, state, **kwargs):
    """Create the TensorGraph Layers that define the policy.

    The arguments always include a list of Feature layers representing the current
    state of the environment (one layer for each array in the state).  Depending on
    the algorithm being used, other arguments might get passed as well.  It is up
    to each algorithm to document that.

    This method should construct and return a dict that maps strings to Layer
    objects.  Each algorithm must document what Layers it expects the policy to
    create.  If this method is called multiple times, it should create a new set
    of Layers every time.
    """
    raise NotImplemented("Subclasses must implement this")<|MERGE_RESOLUTION|>--- conflicted
+++ resolved
@@ -199,7 +199,6 @@
     else:
       self.env = env
     self.name = name
-<<<<<<< HEAD
     self._state_slices = state_slices
     obs_shape = self.env.observation_space.shape
     if state_slices:
@@ -207,18 +206,15 @@
                       for ss in state_slices]
     else:
       state_shapes = obs_shape
-    super(GymEnvironment, self).__init__(state_shapes,
-                                         self.env.action_space.n,
-                                         state_dtype=state_dtype)
-=======
-    space = self.env.action_space
-    if 'n' in dir(space):
-      super(GymEnvironment, self).__init__(self.env.observation_space.shape,
-                                           space.n)
-    else:
+
+    ac_space = self.env.action_space
+    if 'n' in dir(ac_space):
       super(GymEnvironment, self).__init__(
-          self.env.observation_space.shape, action_shape=space.shape)
->>>>>>> f3ccbc93
+        state_shapes, ac_space.n, state_dtype=state_dtype)
+    else:
+      super(GymEnvironment, self).__init__(
+          self.env.observation_space.shape, action_shape=ac_space.shape,
+        state_dtype=state_dtype)
 
   def reset(self):
     state = self.env.reset()
@@ -234,7 +230,6 @@
                       .format(duration))
     return reward
 
-<<<<<<< HEAD
   def step_smdp(self, action):
     state, reward, self._terminated, info = self.env.step(action)
     self._state = self._mangle_state(state)
@@ -247,10 +242,9 @@
               for ss, dt in zip(self._state_slices, self._state_dtype)]
     else:
       return state
-=======
-  def __deepcopy__(self, memo):
-    return GymEnvironment(self.name)
->>>>>>> f3ccbc93
+
+#  def __deepcopy__(self, memo):
+#    return GymEnvironment(self.name)
 
 
 class Policy(object):
